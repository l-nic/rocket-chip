# check RISCV environment variable
ifndef RISCV
$(error Please set environment variable RISCV. Please take a look at README)
endif

MODEL := Top
PROJECT := rocketchip
<<<<<<< HEAD
export ROCKETCHIP_ADDONS ?= hwacha
CXX := g++
=======
CXX ?= g++
>>>>>>> 1bfd8738
CXXFLAGS := -O1

SBT := java -Xmx2048M -Xss8M -XX:MaxPermSize=128M -jar sbt-launch.jar
SHELL := /bin/bash

CHISEL_ARGS := $(MODEL) --W0W --minimumCompatibility 3.0.0 --backend $(BACKEND) --configInstance $(PROJECT).$(CONFIG) --compileInitializationUnoptimized --targetDir $(generated_dir)

src_path = src/main/scala
default_submodules = . junctions uncore hardfloat rocket zscale
chisel_srcs = $(addprefix $(base_dir)/,$(addsuffix /$(src_path)/*.scala,$(default_submodules)))

disasm := 2>
which_disasm := $(shell which spike-dasm)
ifneq ($(which_disasm),)
	disasm := 3>&1 1>&2 2>&3 | $(which_disasm) $(DISASM_EXTENSION) >
endif

timeout_cycles = 100000000

#--------------------------------------------------------------------
# DRAMSim2
#--------------------------------------------------------------------

DRAMSIM_OBJS := $(patsubst %.cpp,%.o,$(wildcard $(base_dir)/dramsim2/*.cpp))
$(DRAMSIM_OBJS): %.o: %.cpp
	$(CXX) $(CXXFLAGS) -DNO_STORAGE -DNO_OUTPUT -Dmain=nomain -c -o $@ $<
$(sim_dir)/libdramsim.a: $(DRAMSIM_OBJS)
	ar rcs $@ $^

#--------------------------------------------------------------------
# Build Tests
#--------------------------------------------------------------------

%.hex:
	$(MAKE) -C $(dir $@) $(notdir $@)

%.riscv.hex: %
	$(MAKE) -C $(dir $@) $(notdir $@)<|MERGE_RESOLUTION|>--- conflicted
+++ resolved
@@ -5,12 +5,8 @@
 
 MODEL := Top
 PROJECT := rocketchip
-<<<<<<< HEAD
 export ROCKETCHIP_ADDONS ?= hwacha
-CXX := g++
-=======
 CXX ?= g++
->>>>>>> 1bfd8738
 CXXFLAGS := -O1
 
 SBT := java -Xmx2048M -Xss8M -XX:MaxPermSize=128M -jar sbt-launch.jar
