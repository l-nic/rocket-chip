--- conflicted
+++ resolved
@@ -16,11 +16,7 @@
 CXXFLAGS := -O1
 JVM_MEMORY ?= 2G
 
-<<<<<<< HEAD
-SBT ?= java -Xmx8G -Xss8M -XX:MaxPermSize=256M -jar $(base_dir)/sbt-launch.jar
-=======
 SBT ?= java -Xmx$(JVM_MEMORY) -Xss8M -XX:MaxPermSize=256M -jar $(base_dir)/sbt-launch.jar
->>>>>>> 675f183d
 SHELL := /bin/bash
 
 FIRRTL_JAR ?= $(base_dir)/firrtl/utils/bin/firrtl.jar
