// See LICENSE.SiFive for license details.

package freechips.rocketchip.util

import Chisel._
<<<<<<< HEAD
import chisel3.util.HasBlackBoxResource
import chisel3.experimental.RawModule
import chisel3.core.IntParam
=======
import chisel3.{withClockAndReset, withReset, RawModule}
>>>>>>> 4f0cdea8

/** This black-boxes an Async Reset
  *  (or Set)
  * Register.
  *  
  * Because Chisel doesn't support
  * parameterized black boxes, 
  * we unfortunately have to 
  * instantiate a number of these.
  *  
  *  We also have to hard-code the set/
  *  reset behavior.
  *  
  *  Do not confuse an asynchronous
  *  reset signal with an asynchronously
  *  reset reg. You should still 
  *  properly synchronize your reset 
  *  deassertion.
  *  
  *  @param d Data input
  *  @param q Data Output
  *  @param clk Clock Input
  *  @param rst Reset Input
  *  @param en Write Enable Input
  *  
  */

class AsyncResetReg(resetValue: Int = 0) extends RawModule {
  val io = IO(new Bundle {
    val d = Bool(INPUT)
    val q = Bool(OUTPUT)
    val en = Bool(INPUT)

    val clk = Clock(INPUT)
    val rst = Bool(INPUT)
  })

<<<<<<< HEAD
  addResource("/vsrc/AsyncResetReg.v")
}

class SynchronizerPrimitiveReg(resetValue: Int = 0) extends RawModule {
  val io = IO(new Bundle {
    val d = Bool(INPUT)
    val q = Bool(OUTPUT)
    val en = Bool(INPUT)

    val clk = Clock(INPUT)
    val rst = Bool(INPUT)
  })

  val reg = Module(new AsyncResetReg(resetValue))
  reg.io.d   := io.d
  reg.io.en  := io.en
  reg.io.clk := io.clk
  reg.io.rst := io.rst
  io.q := reg.io.q
=======
  val reg = withClockAndReset(io.clk, io.rst.asAsyncReset)(RegInit(resetValue.U(1.W)))
  when (io.en) {
    reg := io.d
  }
  io.q := reg
>>>>>>> 4f0cdea8
}

class SimpleRegIO(val w: Int) extends Bundle{
  val d = UInt(INPUT, width = w)
  val q = UInt(OUTPUT, width = w)
  val en = Bool(INPUT)
}

class AsyncResetRegVec(val w: Int, val init: BigInt) extends Module {
  override def desiredName = s"AsyncResetRegVec_w${w}_i${init}"

  val io = IO(new SimpleRegIO(w))

  val reg = withReset(reset.asAsyncReset)(RegInit(init.U(w.W)))
  when (io.en) {
    reg := io.d
  }
  io.q := reg
}

object AsyncResetReg {
  // Create Single Registers
  def apply(d: Bool, clk: Clock, rst: Bool, init: Boolean, name: Option[String]): Bool = {
    val reg = Module(new AsyncResetReg(if (init) 1 else 0))
    reg.io.d := d
    reg.io.clk := clk
    reg.io.rst := rst
    reg.io.en  := Bool(true)
    name.foreach(reg.suggestName(_))
    reg.io.q
  }

  def apply(d: Bool, clk: Clock, rst: Bool): Bool = apply(d, clk, rst, false, None)
  def apply(d: Bool, clk: Clock, rst: Bool, name: String): Bool = apply(d, clk, rst, false, Some(name))

  // Create Vectors of Registers
  def apply(updateData: UInt, resetData: BigInt, enable: Bool, name: Option[String] = None): UInt = {
    val w = updateData.getWidth max resetData.bitLength
    val reg = Module(new AsyncResetRegVec(w, resetData))
    name.foreach(reg.suggestName(_))
    reg.io.d := updateData
    reg.io.en := enable
    reg.io.q
  }
  def apply(updateData: UInt, resetData: BigInt, enable: Bool, name: String): UInt = apply(updateData,
    resetData, enable, Some(name))


  def apply(updateData: UInt, resetData: BigInt): UInt = apply(updateData, resetData, enable=Bool(true))
  def apply(updateData: UInt, resetData: BigInt, name: String): UInt = apply(updateData, resetData, enable=Bool(true), Some(name))

  def apply(updateData: UInt, enable: Bool): UInt = apply(updateData, resetData=BigInt(0), enable)
  def apply(updateData: UInt, enable: Bool, name: String): UInt = apply(updateData, resetData=BigInt(0), enable, Some(name))

  def apply(updateData: UInt): UInt = apply(updateData, resetData=BigInt(0), enable=Bool(true))
  def apply(updateData: UInt, name:String): UInt = apply(updateData, resetData=BigInt(0), enable=Bool(true), Some(name))
}
<|MERGE_RESOLUTION|>--- conflicted
+++ resolved
@@ -3,13 +3,7 @@
 package freechips.rocketchip.util
 
 import Chisel._
-<<<<<<< HEAD
-import chisel3.util.HasBlackBoxResource
-import chisel3.experimental.RawModule
-import chisel3.core.IntParam
-=======
 import chisel3.{withClockAndReset, withReset, RawModule}
->>>>>>> 4f0cdea8
 
 /** This black-boxes an Async Reset
   *  (or Set)
@@ -47,8 +41,11 @@
     val rst = Bool(INPUT)
   })
 
-<<<<<<< HEAD
-  addResource("/vsrc/AsyncResetReg.v")
+  val reg = withClockAndReset(io.clk, io.rst.asAsyncReset)(RegInit(resetValue.U(1.W)))
+  when (io.en) {
+    reg := io.d
+  }
+  io.q := reg
 }
 
 class SynchronizerPrimitiveReg(resetValue: Int = 0) extends RawModule {
@@ -67,13 +64,6 @@
   reg.io.clk := io.clk
   reg.io.rst := io.rst
   io.q := reg.io.q
-=======
-  val reg = withClockAndReset(io.clk, io.rst.asAsyncReset)(RegInit(resetValue.U(1.W)))
-  when (io.en) {
-    reg := io.d
-  }
-  io.q := reg
->>>>>>> 4f0cdea8
 }
 
 class SimpleRegIO(val w: Int) extends Bundle{
