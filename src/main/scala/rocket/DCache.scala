--- conflicted
+++ resolved
@@ -339,16 +339,11 @@
   dontTouch(s2_victim_dirty)
   val s2_update_meta = s2_hit_state =/= s2_new_hit_state
   val s2_dont_nack_uncached = s2_valid_uncached_pending && tl_out_a.ready
-<<<<<<< HEAD
-  val s2_dont_nack_flush = supports_flush && s2_valid_masked && !s2_meta_error && (s2_cmd_flush_all && flushed && !flushing || s2_cmd_flush_line && !s2_hit)
-  io.cpu.s2_nack := s2_valid_no_xcpt && !s2_dont_nack_uncached && !s2_dont_nack_flush && !s2_valid_hit
-=======
   val s2_dont_nack_misc = s2_valid_masked && !s2_meta_error &&
     (supports_flush && s2_cmd_flush_all && flushed && !flushing ||
      supports_flush && s2_cmd_flush_line && !s2_hit ||
      s2_req.cmd === M_WOK)
   io.cpu.s2_nack := s2_valid_no_xcpt && !s2_dont_nack_uncached && !s2_dont_nack_misc && !s2_valid_hit
->>>>>>> b2a4aed8
   when (io.cpu.s2_nack || (s2_valid_hit_pre_data_ecc_and_waw && s2_update_meta)) { s1_nack := true }
 
   // tag updates on ECC errors
