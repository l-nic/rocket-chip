// See LICENSE.SiFive for license details.
// See LICENSE.Berkeley for license details.

package freechips.rocketchip.rocket

import Chisel._
import Chisel.ImplicitConversions._
import chisel3.experimental._
import freechips.rocketchip.config.Parameters
import freechips.rocketchip.tile._
import freechips.rocketchip.util._
import freechips.rocketchip.util.property._
import scala.collection.mutable.LinkedHashMap
import Instructions._

class MStatus extends Bundle {
  // not truly part of mstatus, but convenient
  val debug = Bool()
  val cease = Bool()
  val isa = UInt(width = 32)

  val dprv = UInt(width = PRV.SZ) // effective privilege for data accesses
  val prv = UInt(width = PRV.SZ) // not truly part of mstatus, but convenient
  val sd = Bool()
  val zero2 = UInt(width = 27)
  val sxl = UInt(width = 2)
  val uxl = UInt(width = 2)
  val sd_rv32 = Bool()
  val zero1 = UInt(width = 8)
  val tsr = Bool()
  val tw = Bool()
  val tvm = Bool()
  val mxr = Bool()
  val sum = Bool()
  val mprv = Bool()
  val xs = UInt(width = 2)
  val fs = UInt(width = 2)
  val mpp = UInt(width = 2)
  val hpp = UInt(width = 2)
  val spp = UInt(width = 1)
  val mpie = Bool()
  val hpie = Bool()
  val spie = Bool()
  val upie = Bool()
  val mie = Bool()
  val hie = Bool()
  val sie = Bool()
  val uie = Bool()
}

class DCSR extends Bundle {
  val xdebugver = UInt(width = 2)
  val zero4 = UInt(width=2)
  val zero3 = UInt(width = 12)
  val ebreakm = Bool()
  val ebreakh = Bool()
  val ebreaks = Bool()
  val ebreaku = Bool()
  val zero2 = Bool()
  val stopcycle = Bool()
  val stoptime = Bool()
  val cause = UInt(width = 3)
  val zero1 = UInt(width=3)
  val step = Bool()
  val prv = UInt(width = PRV.SZ)
}

class MIP(implicit p: Parameters) extends CoreBundle()(p)
    with HasCoreParameters {
  val lip = Vec(coreParams.nLocalInterrupts, Bool())
  val lnip = Bool() // L-NIC interrupt pending
  val zero2 = Bool()
  val debug = Bool() // keep in sync with CSR.debugIntCause
  val zero1 = Bool()
  val rocc = Bool()
  val meip = Bool()
  val heip = Bool()
  val seip = Bool()
  val ueip = Bool()
  val mtip = Bool()
  val htip = Bool()
  val stip = Bool()
  val utip = Bool()
  val msip = Bool()
  val hsip = Bool()
  val ssip = Bool()
  val usip = Bool()
}

class PTBR(implicit p: Parameters) extends CoreBundle()(p) {
  def additionalPgLevels = mode.extract(log2Ceil(pgLevels-minPgLevels+1)-1, 0)
  def pgLevelsToMode(i: Int) = (xLen, i) match {
    case (32, 2) => 1
    case (64, x) if x >= 3 && x <= 6 => x + 5
  }
  val (modeBits, maxASIdBits) = xLen match {
    case 32 => (1, 9)
    case 64 => (4, 16)
  }
  require(modeBits + maxASIdBits + maxPAddrBits - pgIdxBits == xLen)

  val mode = UInt(width = modeBits)
  val asid = UInt(width = maxASIdBits)
  val ppn = UInt(width = maxPAddrBits - pgIdxBits)
}

object PRV
{
  val SZ = 2
  val U = 0
  val S = 1
  val H = 2
  val M = 3
}

object CSR
{
  // commands
  val SZ = 3
  def X = BitPat.dontCare(SZ)
  def N = UInt(0,SZ)
  def R = UInt(2,SZ)
  def I = UInt(4,SZ)
  def W = UInt(5,SZ)
  def S = UInt(6,SZ)
  def C = UInt(7,SZ)

  // mask a CSR cmd to 0 based on a valid bit
  def maskCmd(valid: Bool, cmd: UInt): UInt = {
    cmd & ~Mux(valid, 0.U, CSR.C)
  }

  val ADDRSZ = 12
  def busErrorIntCause = 128
  def debugIntCause = 14 // keep in sync with MIP.debug
  def debugTriggerCause = {
    val res = debugIntCause
    require(!(Causes.all contains res))
    res
  }

  val firstCtr = CSRs.cycle
  val firstCtrH = CSRs.cycleh
  val firstHPC = CSRs.hpmcounter3
  val firstHPCH = CSRs.hpmcounter3h
  val firstHPE = CSRs.mhpmevent3
  val firstMHPC = CSRs.mhpmcounter3
  val firstMHPCH = CSRs.mhpmcounter3h
  val firstHPM = 3
  val nCtr = 32
  val nHPM = nCtr - firstHPM
  val hpmWidth = 40

  val maxPMPs = 16
}

class PerfCounterIO(implicit p: Parameters) extends CoreBundle
    with HasCoreParameters {
  val eventSel = UInt(OUTPUT, xLen)
  val inc = UInt(INPUT, log2Ceil(1+retireWidth))
}

class TracedInstruction(implicit p: Parameters) extends CoreBundle with Clocked {
  val valid = Bool()
  val iaddr = UInt(width = coreMaxAddrBits)
  val insn = UInt(width = iLen)
  val priv = UInt(width = 3)
  val exception = Bool()
  val interrupt = Bool()
  val cause = UInt(width = log2Ceil(1 + CSR.busErrorIntCause))
  val tval = UInt(width = coreMaxAddrBits max iLen)
}

class CSRDecodeIO extends Bundle {
  val csr = UInt(INPUT, CSR.ADDRSZ)
  val fp_illegal = Bool(OUTPUT)
  val vector_illegal = Bool(OUTPUT)
  val fp_csr = Bool(OUTPUT)
  val rocc_illegal = Bool(OUTPUT)
  val read_illegal = Bool(OUTPUT)
  val write_illegal = Bool(OUTPUT)
  val write_flush = Bool(OUTPUT)
  val system_illegal = Bool(OUTPUT)
}

class CSRTxCmd extends Bundle {
  val cmd = Flipped(Valid(UInt(width = 64)))
}

class CSRRxCmd extends Bundle {
  val cmd = Decoupled(UInt(width = 64))
}

class CSRFileIO(implicit p: Parameters) extends CoreBundle
    with HasCoreParameters {
  val ungated_clock = Clock().asInput
  val interrupts = new CoreInterrupts().asInput
  val hartid = UInt(INPUT, hartIdLen)
  val rw = new Bundle {
    val addr = UInt(INPUT, CSR.ADDRSZ)
    val cmd = Bits(INPUT, CSR.SZ)
    val rdata = Bits(OUTPUT, xLen)
    val wdata = Bits(INPUT, xLen)
  }

  val decode = Vec(decodeWidth, new CSRDecodeIO)

  val csr_stall = Bool(OUTPUT)
  val eret = Bool(OUTPUT)
  val singleStep = Bool(OUTPUT)

  val status = new MStatus().asOutput
  val ptbr = new PTBR().asOutput
  val evec = UInt(OUTPUT, vaddrBitsExtended)
  val exception = Bool(INPUT)
  val retire = UInt(INPUT, log2Up(1+retireWidth))
  val cause = UInt(INPUT, xLen)
  val pc = UInt(INPUT, vaddrBitsExtended)
  val tval = UInt(INPUT, vaddrBitsExtended)
  val time = UInt(OUTPUT, xLen)
  val fcsr_rm = Bits(OUTPUT, FPConstants.RM_SZ)
  val fcsr_flags = Valid(Bits(width = FPConstants.FLAGS_SZ)).flip
  val set_fs_dirty = coreParams.haveFSDirty.option(Bool(INPUT))
  val rocc_interrupt = Bool(INPUT)
  val interrupt = Bool(OUTPUT)
  val interrupt_cause = UInt(OUTPUT, xLen)
  val bp = Vec(nBreakpoints, new BP).asOutput
  val pmp = Vec(nPMPs, new PMP).asOutput
  val counters = Vec(nPerfCounters, new PerfCounterIO)
  val csrw_counter = UInt(OUTPUT, CSR.nCtr)
  val inst = Vec(retireWidth, UInt(width = iLen)).asInput
  val trace = Vec(retireWidth, new TracedInstruction).asOutput
<<<<<<< HEAD
  val net = if (usingLNIC) Some(new CoreLNICIO()) else None
  // RegFile tells CSRFile when to enq data into txQueue
  val tx = if (usingLNIC) Some(new CSRTxCmd) else None
  // RegFile tells CSRFile when to deq data from rxQueue
  val rx = if (usingLNIC) Some(new CSRRxCmd) else None
  // RocketCore control logic indicates when to undo rx cmds (up to 2 words)
  val rx_undo = if (usingLNIC) Some(Flipped(Valid(UInt(width = 2)))) else None
=======

  val vector = usingVector.option(new Bundle {
    val vconfig = new VConfig().asOutput
    val vstart = UInt(maxVLMax.log2.W).asOutput
    val set_vconfig = Valid(new VConfig).flip
    val set_vstart = Valid(vstart).flip
  })
}

class VConfig(implicit p: Parameters) extends CoreBundle {
  val vl = UInt((maxVLMax.log2 + 1).W)
  val vtype = new VType
}

object VType {
  private def fromUInt(that: UInt, ignore_vill: Boolean)(implicit p: Parameters): VType = {
    val res = 0.U.asTypeOf(new VType)
    val in = that.asTypeOf(res)
    res.vill := (in.max_vsew < in.vsew) || in.reserved =/= 0 || in.vill
    when (!res.vill || ignore_vill) {
      res.vsew := in.vsew(log2Ceil(1 + in.max_vsew) - 1, 0)
      res.vlmul := in.vlmul
    }
    res
  }

  def fromUInt(that: UInt)(implicit p: Parameters): VType = fromUInt(that, false)

  def computeVL(avl: UInt, vtype: UInt, currentVL: UInt, useCurrentVL: Bool, useZero: Bool)(implicit p: Parameters): UInt =
    VType.fromUInt(vtype, true).vl(avl, currentVL, useCurrentVL, useZero)
}

class VType(implicit p: Parameters) extends CoreBundle {
  val vill = Bool()
  val reserved = UInt((xLen - 6).W)
  val vsew = UInt(3.W)
  val vlmul = UInt(2.W)

  val max_vsew = log2Ceil(eLen/8)

  def minVLMax = maxVLMax / eLen
  def vlMax: UInt = (maxVLMax >> (this.vsew +& ~this.vlmul)).andNot(minVLMax-1)
  def vlMaxInBytes: UInt = maxVLMax >> ~this.vlmul

  def vl(avl: UInt, currentVL: UInt, useCurrentVL: Bool, useZero: Bool): UInt = {
    val atLeastMaxVLMax = Mux(useCurrentVL, currentVL >= maxVLMax, avl >= maxVLMax)
    val avl_lsbs = Mux(useCurrentVL, currentVL, avl)(maxVLMax.log2 - 1, 0)

    val atLeastVLMax = atLeastMaxVLMax || (avl_lsbs & (-maxVLMax.S >> (this.vsew +& ~this.vlmul)).asUInt.andNot(minVLMax-1)).orR
    val isZero = vill || useZero
    Mux(!isZero && atLeastVLMax, vlMax, 0.U) | Mux(!isZero && !atLeastVLMax, avl_lsbs, 0.U)
  }
>>>>>>> 4f0cdea8
}

@chiselName
class CSRFile(
  perfEventSets: EventSets = new EventSets(Seq()),
  customCSRs: Seq[CustomCSR] = Nil)(implicit p: Parameters)
    extends CoreModule()(p)
    with HasCoreParameters {
  val io = new CSRFileIO {
    val customCSRs = Vec(CSRFile.this.customCSRs.size, new CustomCSRIO).asOutput
  }

  val reset_mstatus = Wire(init=new MStatus().fromBits(0))
  reset_mstatus.mpp := PRV.M
  reset_mstatus.prv := PRV.M
  val reg_mstatus = Reg(init=reset_mstatus)

  val new_prv = Wire(init = reg_mstatus.prv)
  reg_mstatus.prv := legalizePrivilege(new_prv)

  val reset_dcsr = Wire(init=new DCSR().fromBits(0))
  reset_dcsr.xdebugver := 1
  reset_dcsr.prv := PRV.M
  val reg_dcsr = Reg(init=reset_dcsr)

  val (supported_interrupts, delegable_interrupts) = {
    val sup = Wire(new MIP)
    sup.usip := false
    sup.ssip := Bool(usingVM)
    sup.hsip := false
    sup.msip := true
    sup.utip := false
    sup.stip := Bool(usingVM)
    sup.htip := false
    sup.mtip := true
    sup.ueip := false
    sup.seip := Bool(usingVM)
    sup.heip := false
    sup.meip := true
    sup.rocc := usingRoCC
    sup.zero1 := false
    sup.debug := false
    sup.zero2 := false
    sup.lnip := true
    sup.lip foreach { _ := true }
    val supported_high_interrupts = if (io.interrupts.buserror.nonEmpty) UInt(BigInt(1) << CSR.busErrorIntCause) else 0.U

    val del = Wire(init=sup)
    del.msip := false
    del.mtip := false
    del.meip := false

    (sup.asUInt | supported_high_interrupts, del.asUInt)
  }
  val delegable_exceptions = UInt(Seq(
    Causes.misaligned_fetch,
    Causes.fetch_page_fault,
    Causes.breakpoint,
    Causes.load_page_fault,
    Causes.store_page_fault,
    Causes.misaligned_load,
    Causes.misaligned_store,
    Causes.illegal_instruction,
    Causes.user_ecall).map(1 << _).sum)

  val reg_debug = Reg(init=Bool(false))
  val reg_dpc = Reg(UInt(width = vaddrBitsExtended))
  val reg_dscratch = Reg(UInt(width = xLen))
  val reg_singleStepped = Reg(Bool())

  val reg_tselect = Reg(UInt(width = log2Up(nBreakpoints)))
  val reg_bp = Reg(Vec(1 << log2Up(nBreakpoints), new BP))
  val reg_pmp = Reg(Vec(nPMPs, new PMPReg))

  val reg_mie = Reg(UInt(width = xLen))
  val (reg_mideleg, read_mideleg) = {
    val reg = Reg(UInt(xLen.W))
    (reg, Mux(usingVM, reg & delegable_interrupts, 0.U))
  }
  val (reg_medeleg, read_medeleg) = {
    val reg = Reg(UInt(xLen.W))
    (reg, Mux(usingVM, reg & delegable_exceptions, 0.U))
  }
  val reg_mip = Reg(new MIP)
  val reg_mepc = Reg(UInt(width = vaddrBitsExtended))
  val reg_mcause = Reg(Bits(width = xLen))
  val reg_mtval = Reg(UInt(width = vaddrBitsExtended))
  val reg_mscratch = Reg(Bits(width = xLen))
  val mtvecWidth = paddrBits min xLen
  val reg_mtvec = mtvecInit match {
    case Some(addr) => Reg(init=UInt(addr, mtvecWidth))
    case None => Reg(UInt(width = mtvecWidth))
  }

  val delegable_counters = ((BigInt(1) << (nPerfCounters + CSR.firstHPM)) - 1).U
  val (reg_mcounteren, read_mcounteren) = {
    val reg = Reg(UInt(32.W))
    (reg, Mux(usingUser, reg & delegable_counters, 0.U))
  }
  val (reg_scounteren, read_scounteren) = {
    val reg = Reg(UInt(32.W))
    (reg, Mux(usingVM, reg & delegable_counters, 0.U))
  }

  val reg_sepc = Reg(UInt(width = vaddrBitsExtended))
  val reg_scause = Reg(Bits(width = xLen))
  val reg_stval = Reg(UInt(width = vaddrBitsExtended))
  val reg_sscratch = Reg(Bits(width = xLen))
  val reg_stvec = Reg(UInt(width = vaddrBits))
  val reg_satp = Reg(new PTBR)
  val reg_wfi = withClock(io.ungated_clock) { Reg(init=Bool(false)) }

  val reg_fflags = Reg(UInt(width = 5))
  val reg_frm = Reg(UInt(width = 3))
  val reg_vconfig = usingVector.option(Reg(new VConfig))
  val reg_vstart = usingVector.option(Reg(UInt(maxVLMax.log2.W)))

  // Define LNIC CSRs, Rx/Tx queues, and additional wires
  val reg_lmsgsrdy = if (usingLNIC) Some(Reg(init = 0.asUInt(xLen.W))) else None
  val reg_lcurcontext = if (usingLNIC) Some(Reg(init = 0.asUInt(xLen.W))) else None
  val reg_lcurpriority = if (usingLNIC) Some(Reg(init = 0.asUInt(xLen.W))) else None
  val reg_ltargetcontext = if (usingLNIC) Some(Reg(init = 0.asUInt(xLen.W))) else None
  val reg_ltargetpriority = if (usingLNIC) Some(Reg(init = 0.asUInt(xLen.W))) else None
  // rxQueue must be able to support unread operations for pipeline flushes if using GPRs
  val rxQueues = Module(new LNICRxQueues)
  val rxQueue_out = if (usingLNIC) Some(Wire(Flipped(Decoupled(UInt(width = xLen))))) else None
  val txQueues = Module(new LNICTxQueue)
  val txQueue_in = if (usingLNIC) Some(Wire(Valid(UInt(width = xLen)))) else None
  // signal to tell rxQueues to register the current context
  val insert_context = Wire(Bool())
  insert_context := false.B // default
  val app_idle = Wire(Bool())
  app_idle := false.B

  if (usingLNIC) {
    // Connect rxQueues IO
    rxQueues.io.net_in <> io.net.get.net_in
    rxQueues.io.meta_in <> io.net.get.meta_in
    rxQueue_out.get <> rxQueues.io.net_out
    rxQueues.io.cur_context := reg_lcurcontext.get
    rxQueues.io.cur_priority := reg_lcurpriority.get
    rxQueues.io.insert := insert_context
    rxQueues.io.idle := app_idle
    // update target context / priority CSRs
    reg_ltargetcontext.get := rxQueues.io.top_context
    reg_ltargetpriority.get := rxQueues.io.top_priority
    // Connect txQueues IO
    txQueues.io.net_in <> txQueue_in.get
    io.net.get.net_out <> txQueues.io.net_out
    txQueues.io.cur_context := reg_lcurcontext.get
    //txQueues.io.insert := insert_context

    /* Wire up txQueue_in */
    txQueue_in.get.valid := io.tx.get.cmd.valid
    txQueue_in.get.bits := io.tx.get.cmd.bits
  
    /* Wire up rxQueue_out */
    rxQueue_out.get.ready := io.rx.get.cmd.ready
    io.rx.get.cmd.valid := rxQueue_out.get.valid
    io.rx.get.cmd.bits := rxQueue_out.get.bits

    /* Wire up rxQueue unread cmd */
    rxQueues.io.unread <> io.rx_undo.get
  }

  val reg_instret = WideCounter(64, io.retire)
  val reg_cycle = if (enableCommitLog) reg_instret else withClock(io.ungated_clock) { WideCounter(64, !io.csr_stall) }
  val reg_hpmevent = io.counters.map(c => Reg(init = UInt(0, xLen)))
  (io.counters zip reg_hpmevent) foreach { case (c, e) => c.eventSel := e }
  val reg_hpmcounter = io.counters.map(c => WideCounter(CSR.hpmWidth, c.inc, reset = false))

  val mip = Wire(init=reg_mip)
  mip.lip := (io.interrupts.lip: Seq[Bool])
  mip.lnip := rxQueues.io.interrupt // wire up LNIC interrupt
  mip.mtip := io.interrupts.mtip
  mip.msip := io.interrupts.msip
  mip.meip := io.interrupts.meip
  // seip is the OR of reg_mip.seip and the actual line from the PLIC
  io.interrupts.seip.foreach { mip.seip := reg_mip.seip || _ }
  mip.rocc := io.rocc_interrupt
  val read_mip = mip.asUInt & supported_interrupts
  val high_interrupts = io.interrupts.buserror.map(_ << CSR.busErrorIntCause).getOrElse(0.U)

  val pending_interrupts = high_interrupts | (read_mip & reg_mie)
  val d_interrupts = io.interrupts.debug << CSR.debugIntCause
  val m_interrupts = Mux(reg_mstatus.prv <= PRV.S || reg_mstatus.mie, ~(~pending_interrupts | read_mideleg), UInt(0))
  val s_interrupts = Mux(reg_mstatus.prv < PRV.S || (reg_mstatus.prv === PRV.S && reg_mstatus.sie), pending_interrupts & read_mideleg, UInt(0))
  val (anyInterrupt, whichInterrupt) = chooseInterrupt(Seq(s_interrupts, m_interrupts, d_interrupts))
  val interruptMSB = BigInt(1) << (xLen-1)
  val interruptCause = UInt(interruptMSB) + whichInterrupt
  io.interrupt := (anyInterrupt && !io.singleStep || reg_singleStepped) && !(reg_debug || io.status.cease)
  io.interrupt_cause := interruptCause
  io.bp := reg_bp take nBreakpoints
  io.pmp := reg_pmp.map(PMP(_))

  val isaMaskString =
    (if (usingMulDiv) "M" else "") +
    (if (usingAtomics) "A" else "") +
    (if (fLen >= 32) "F" else "") +
    (if (fLen >= 64) "D" else "") +
    (if (usingCompressed) "C" else "")
  val isaString = (if (coreParams.useRVE) "E" else "I") +
    isaMaskString +
    "X" + // Custom extensions always present (e.g. CEASE instruction)
    (if (usingVM) "S" else "") +
    (if (usingUser) "U" else "")
  val isaMax = (BigInt(log2Ceil(xLen) - 4) << (xLen-2)) | isaStringToMask(isaString)
  val reg_misa = Reg(init=UInt(isaMax))
  val read_mstatus = io.status.asUInt()(xLen-1,0)
  val read_mtvec = formTVec(reg_mtvec).padTo(xLen)
  val read_stvec = formTVec(reg_stvec).sextTo(xLen)

  val read_mapping = LinkedHashMap[Int,Bits](
    CSRs.tselect -> reg_tselect,
    CSRs.tdata1 -> reg_bp(reg_tselect).control.asUInt,
    CSRs.tdata2 -> reg_bp(reg_tselect).address.sextTo(xLen),
    CSRs.misa -> reg_misa,
    CSRs.mstatus -> read_mstatus,
    CSRs.mtvec -> read_mtvec,
    CSRs.mip -> read_mip,
    CSRs.mie -> reg_mie,
    CSRs.mscratch -> reg_mscratch,
    CSRs.mepc -> readEPC(reg_mepc).sextTo(xLen),
    CSRs.mtval -> reg_mtval.sextTo(xLen),
    CSRs.mcause -> reg_mcause,
    CSRs.mhartid -> io.hartid)

  val debug_csrs = if (!usingDebug) LinkedHashMap() else LinkedHashMap[Int,Bits](
    CSRs.dcsr -> reg_dcsr.asUInt,
    CSRs.dpc -> readEPC(reg_dpc).sextTo(xLen),
    CSRs.dscratch -> reg_dscratch.asUInt)

  val fp_csrs = if (!usingFPU) LinkedHashMap() else LinkedHashMap[Int,Bits](
    CSRs.fflags -> reg_fflags,
    CSRs.frm -> reg_frm,
    CSRs.fcsr -> Cat(reg_frm, reg_fflags))

  val vector_csrs = if (!usingVector) LinkedHashMap() else LinkedHashMap[Int,Bits](
    CSRs.vstart -> reg_vstart.get,
    CSRs.vtype -> reg_vconfig.get.vtype.asUInt,
    CSRs.vl -> reg_vconfig.get.vl)

  read_mapping ++= debug_csrs
  read_mapping ++= fp_csrs
  read_mapping ++= vector_csrs

  if (coreParams.haveBasicCounters) {
    read_mapping += CSRs.mcycle -> reg_cycle
    read_mapping += CSRs.minstret -> reg_instret

    for (((e, c), i) <- (reg_hpmevent.padTo(CSR.nHPM, UInt(0))
                         zip reg_hpmcounter.map(x => x: UInt).padTo(CSR.nHPM, UInt(0))) zipWithIndex) {
      read_mapping += (i + CSR.firstHPE) -> e // mhpmeventN
      read_mapping += (i + CSR.firstMHPC) -> c // mhpmcounterN
      if (usingUser) read_mapping += (i + CSR.firstHPC) -> c // hpmcounterN
      if (xLen == 32) {
        read_mapping += (i + CSR.firstMHPCH) -> (c >> 32) // mhpmcounterNh
        if (usingUser) read_mapping += (i + CSR.firstHPCH) -> (c >> 32) // hpmcounterNh
      }
    }

    if (usingUser) {
      read_mapping += CSRs.mcounteren -> read_mcounteren
      read_mapping += CSRs.cycle -> reg_cycle
      read_mapping += CSRs.instret -> reg_instret
    }

    if (xLen == 32) {
      read_mapping += CSRs.mcycleh -> (reg_cycle >> 32)
      read_mapping += CSRs.minstreth -> (reg_instret >> 32)
      if (usingUser) {
        read_mapping += CSRs.cycleh -> (reg_cycle >> 32)
        read_mapping += CSRs.instreth -> (reg_instret >> 32)
      }
    }
  }

  if (usingVM) {
    val read_sie = reg_mie & read_mideleg
    val read_sip = read_mip & read_mideleg
    val read_sstatus = Wire(init = 0.U.asTypeOf(new MStatus))
    read_sstatus.sd := io.status.sd
    read_sstatus.uxl := io.status.uxl
    read_sstatus.sd_rv32 := io.status.sd_rv32
    read_sstatus.mxr := io.status.mxr
    read_sstatus.sum := io.status.sum
    read_sstatus.xs := io.status.xs
    read_sstatus.fs := io.status.fs
    read_sstatus.spp := io.status.spp
    read_sstatus.spie := io.status.spie
    read_sstatus.sie := io.status.sie

    read_mapping += CSRs.sstatus -> (read_sstatus.asUInt())(xLen-1,0)
    read_mapping += CSRs.sip -> read_sip.asUInt
    read_mapping += CSRs.sie -> read_sie.asUInt
    read_mapping += CSRs.sscratch -> reg_sscratch
    read_mapping += CSRs.scause -> reg_scause
    read_mapping += CSRs.stval -> reg_stval.sextTo(xLen)
    read_mapping += CSRs.satp -> reg_satp.asUInt
    read_mapping += CSRs.sepc -> readEPC(reg_sepc).sextTo(xLen)
    read_mapping += CSRs.stvec -> read_stvec
    read_mapping += CSRs.scounteren -> read_scounteren
    read_mapping += CSRs.mideleg -> read_mideleg
    read_mapping += CSRs.medeleg -> read_medeleg
  }

  if (usingLNIC) {
    read_mapping += CSRs.lmsgsrdy -> reg_lmsgsrdy.get
    read_mapping += CSRs.lcurcontext -> reg_lcurcontext.get
    read_mapping += CSRs.lcurpriority -> reg_lcurpriority.get
    read_mapping += CSRs.lniccmd -> 0.U
    read_mapping += CSRs.ltargetcontext -> reg_ltargetcontext.get
    read_mapping += CSRs.ltargetpriority -> reg_ltargetpriority.get
    read_mapping += CSRs.lidle -> 0.U
  }

  val pmpCfgPerCSR = xLen / new PMPConfig().getWidth
  def pmpCfgIndex(i: Int) = (xLen / 32) * (i / pmpCfgPerCSR)
  if (reg_pmp.nonEmpty) {
    require(reg_pmp.size <= CSR.maxPMPs)
    val read_pmp = reg_pmp.padTo(CSR.maxPMPs, 0.U.asTypeOf(new PMP))
    for (i <- 0 until read_pmp.size by pmpCfgPerCSR)
      read_mapping += (CSRs.pmpcfg0 + pmpCfgIndex(i)) -> read_pmp.map(_.cfg).slice(i, i + pmpCfgPerCSR).asUInt
    for ((pmp, i) <- read_pmp zipWithIndex)
      read_mapping += (CSRs.pmpaddr0 + i) -> pmp.readAddr
  }

  // implementation-defined CSRs
  val reg_custom = customCSRs.map { csr =>
    require(csr.mask >= 0 && csr.mask.bitLength <= xLen)
    require(!read_mapping.contains(csr.id))
    val reg = csr.init.map(init => RegInit(init.U(xLen.W))).getOrElse(Reg(UInt(xLen.W)))
    read_mapping += csr.id -> reg
    reg
  }

  // mimpid, marchid, and mvendorid are 0 unless overridden by customCSRs
  Seq(CSRs.mimpid, CSRs.marchid, CSRs.mvendorid).foreach(id => read_mapping.getOrElseUpdate(id, 0.U))

  val decoded_addr = read_mapping map { case (k, v) => k -> (io.rw.addr === k) }
  val wdata = readModifyWriteCSR(io.rw.cmd, io.rw.rdata, io.rw.wdata)

  val system_insn = io.rw.cmd === CSR.I
  val decode_table = Seq(        SCALL->       List(Y,N,N,N,N,N),
                                 SBREAK->      List(N,Y,N,N,N,N),
                                 MRET->        List(N,N,Y,N,N,N),
                                 CEASE->       List(N,N,N,Y,N,N),
                                 WFI->         List(N,N,N,N,Y,N)) ++
    usingDebug.option(           DRET->        List(N,N,Y,N,N,N)) ++
    coreParams.haveCFlush.option(CFLUSH_D_L1-> List(N,N,N,N,N,N)) ++
    usingVM.option(              SRET->        List(N,N,Y,N,N,N)) ++
    usingVM.option(              SFENCE_VMA->  List(N,N,N,N,N,Y))

  val insn_call :: insn_break :: insn_ret :: insn_cease :: insn_wfi :: insn_sfence :: Nil =
    DecodeLogic(io.rw.addr << 20, decode_table(0)._2.map(x=>X), decode_table).map(system_insn && _.asBool)

  for (io_dec <- io.decode) {
    def decodeAny(m: LinkedHashMap[Int,Bits]): Bool = m.map { case(k: Int, _: Bits) => io_dec.csr === k }.reduce(_||_)
    def decodeFast(s: Seq[Int]): Bool = DecodeLogic(io_dec.csr, s.map(_.U), (read_mapping -- s).keys.toList.map(_.U))

    val _ :: is_break :: is_ret :: _ :: is_wfi :: is_sfence :: Nil =
      DecodeLogic(io_dec.csr << 20, decode_table(0)._2.map(x=>X), decode_table).map(_.asBool)

    val allow_wfi = Bool(!usingVM) || reg_mstatus.prv > PRV.S || !reg_mstatus.tw
    val allow_sfence_vma = Bool(!usingVM) || reg_mstatus.prv > PRV.S || !reg_mstatus.tvm
    val allow_sret = Bool(!usingVM) || reg_mstatus.prv > PRV.S || !reg_mstatus.tsr
    val counter_addr = io_dec.csr(log2Ceil(read_mcounteren.getWidth)-1, 0)
    val allow_counter = (reg_mstatus.prv > PRV.S || read_mcounteren(counter_addr)) &&
      (!usingVM || reg_mstatus.prv >= PRV.S || read_scounteren(counter_addr))
    io_dec.fp_illegal := io.status.fs === 0 || !reg_misa('f'-'a')
    io_dec.vector_illegal := false.B // TODO: mstatus.VS field not yet defined
    io_dec.fp_csr := decodeFast(fp_csrs.keys.toList)
    io_dec.rocc_illegal := io.status.xs === 0 || !reg_misa('x'-'a')
    io_dec.read_illegal := reg_mstatus.prv < io_dec.csr(9,8) ||
      !decodeAny(read_mapping) ||
      io_dec.csr === CSRs.satp && !allow_sfence_vma ||
      (io_dec.csr.inRange(CSR.firstCtr, CSR.firstCtr + CSR.nCtr) || io_dec.csr.inRange(CSR.firstCtrH, CSR.firstCtrH + CSR.nCtr)) && !allow_counter ||
      decodeFast(debug_csrs.keys.toList) && !reg_debug ||
      decodeFast(vector_csrs.keys.toList) && io_dec.vector_illegal ||
      io_dec.fp_csr && io_dec.fp_illegal
    io_dec.write_illegal := io_dec.csr(11,10).andR
    // Do not flush the pipeline on writes to LNIC CSRs
    io_dec.write_flush := !(io_dec.csr >= CSRs.mscratch && io_dec.csr <= CSRs.mtval || io_dec.csr >= CSRs.sscratch && io_dec.csr <= CSRs.stval || (io_dec.csr >= CSRs.lmsgsrdy && io_dec.csr <= CSRs.ltargetpriority))
    io_dec.system_illegal := reg_mstatus.prv < io_dec.csr(9,8) ||
      is_wfi && !allow_wfi ||
      is_ret && !allow_sret ||
      is_ret && io_dec.csr(10) && !reg_debug ||
      is_sfence && !allow_sfence_vma
  }

  val cause =
    Mux(insn_call, reg_mstatus.prv + Causes.user_ecall,
    Mux[UInt](insn_break, Causes.breakpoint, io.cause))
  val cause_lsbs = cause(io.trace.head.cause.getWidth-1, 0)
  val causeIsDebugInt = cause(xLen-1) && cause_lsbs === CSR.debugIntCause
  val causeIsDebugTrigger = !cause(xLen-1) && cause_lsbs === CSR.debugTriggerCause
  val causeIsDebugBreak = !cause(xLen-1) && insn_break && Cat(reg_dcsr.ebreakm, reg_dcsr.ebreakh, reg_dcsr.ebreaks, reg_dcsr.ebreaku)(reg_mstatus.prv)
  val trapToDebug = Bool(usingDebug) && (reg_singleStepped || causeIsDebugInt || causeIsDebugTrigger || causeIsDebugBreak || reg_debug)
  val debugTVec = Mux(reg_debug, Mux(insn_break, UInt(0x800), UInt(0x808)), UInt(0x800))
  val delegate = Bool(usingVM) && reg_mstatus.prv <= PRV.S && Mux(cause(xLen-1), read_mideleg(cause_lsbs), read_medeleg(cause_lsbs))
  def mtvecBaseAlign = 2
  def mtvecInterruptAlign = {
    require(reg_mip.getWidth <= xLen)
    log2Ceil(xLen)
  }
  val notDebugTVec = {
    val base = Mux(delegate, read_stvec, read_mtvec)
    val interruptOffset = cause(mtvecInterruptAlign-1, 0) << mtvecBaseAlign
    val interruptVec = Cat(base >> (mtvecInterruptAlign + mtvecBaseAlign), interruptOffset)
    val doVector = base(0) && cause(cause.getWidth-1) && (cause_lsbs >> mtvecInterruptAlign) === 0
    Mux(doVector, interruptVec, base >> mtvecBaseAlign << mtvecBaseAlign)
  }
  val tvec = Mux(trapToDebug, debugTVec, notDebugTVec)
  io.evec := tvec
  io.ptbr := reg_satp
  io.eret := insn_call || insn_break || insn_ret
  io.singleStep := reg_dcsr.step && !reg_debug
  io.status := reg_mstatus
  io.status.sd := io.status.fs.andR || io.status.xs.andR
  io.status.debug := reg_debug
  io.status.isa := reg_misa
  io.status.uxl := (if (usingUser) log2Ceil(xLen) - 4 else 0)
  io.status.sxl := (if (usingVM) log2Ceil(xLen) - 4 else 0)
  io.status.dprv := Reg(next = Mux(reg_mstatus.mprv && !reg_debug, reg_mstatus.mpp, reg_mstatus.prv))
  if (xLen == 32)
    io.status.sd_rv32 := io.status.sd

  val exception = insn_call || insn_break || io.exception
  assert(PopCount(insn_ret :: insn_call :: insn_break :: io.exception :: Nil) <= 1, "these conditions must be mutually exclusive")

  when (insn_wfi && !io.singleStep && !reg_debug) { reg_wfi := true }
  when (pending_interrupts.orR || io.interrupts.debug || exception) { reg_wfi := false }

  when (io.retire(0) || exception) { reg_singleStepped := true }
  when (!io.singleStep) { reg_singleStepped := false }
  assert(!io.singleStep || io.retire <= UInt(1))
  assert(!reg_singleStepped || io.retire === UInt(0))

  val epc = formEPC(io.pc)
  val noCause :: mCause :: hCause :: sCause :: uCause :: Nil = Enum(5)
  val xcause_dest = Wire(init = noCause)

  when (exception) {
    when (trapToDebug) {
      when (!reg_debug) {
        reg_debug := true
        reg_dpc := epc
        reg_dcsr.cause := Mux(reg_singleStepped, 4, Mux(causeIsDebugInt, 3, Mux[UInt](causeIsDebugTrigger, 2, 1)))
        reg_dcsr.prv := trimPrivilege(reg_mstatus.prv)
        new_prv := PRV.M
      }
    }.elsewhen (delegate) {
      reg_sepc := epc
      reg_scause := cause
      xcause_dest := sCause
      reg_stval := io.tval
      reg_mstatus.spie := reg_mstatus.sie
      reg_mstatus.spp := reg_mstatus.prv
      reg_mstatus.sie := false
      new_prv := PRV.S
    }.otherwise {
      reg_mepc := epc
      reg_mcause := cause
      xcause_dest := mCause
      reg_mtval := io.tval
      reg_mstatus.mpie := reg_mstatus.mie
      reg_mstatus.mpp := trimPrivilege(reg_mstatus.prv)
      reg_mstatus.mie := false
      new_prv := PRV.M
    }
  }

  for (i <- 0 until supported_interrupts.getWidth) {
    val en = exception && (supported_interrupts & (BigInt(1) << i).U) =/= 0 && cause === (BigInt(1) << (xLen - 1)).U + i
    val delegable = (delegable_interrupts & (BigInt(1) << i).U) =/= 0
    cover(en && !delegate, s"INTERRUPT_M_$i")
    cover(en && delegable && delegate, s"INTERRUPT_S_$i")
  }
  for (i <- 0 until xLen) {
    val supported_exceptions: BigInt = 0x8fe |
      (if (usingCompressed && !coreParams.misaWritable) 0 else 1) |
      (if (usingUser) 0x100 else 0) |
      (if (usingVM) 0xb200 else 0)
    if (((supported_exceptions >> i) & 1) != 0) {
      val en = exception && cause === i
      val delegable = (delegable_exceptions & (BigInt(1) << i).U) =/= 0
      cover(en && !delegate, s"EXCEPTION_M_$i")
      cover(en && delegable && delegate, s"EXCEPTION_S_$i")
    }
  }

  when (insn_ret) {
    when (Bool(usingVM) && !io.rw.addr(9)) {
      reg_mstatus.sie := reg_mstatus.spie
      reg_mstatus.spie := true
      reg_mstatus.spp := PRV.U
      new_prv := reg_mstatus.spp
      io.evec := readEPC(reg_sepc)
    }.elsewhen (Bool(usingDebug) && io.rw.addr(10)) {
      new_prv := reg_dcsr.prv
      reg_debug := false
      io.evec := readEPC(reg_dpc)
    }.otherwise {
      reg_mstatus.mie := reg_mstatus.mpie
      reg_mstatus.mpie := true
      reg_mstatus.mpp := legalizePrivilege(PRV.U)
      new_prv := reg_mstatus.mpp
      io.evec := readEPC(reg_mepc)
    }
  }

  io.time := reg_cycle
  io.csr_stall := reg_wfi || io.status.cease
  io.status.cease := RegEnable(true.B, false.B, insn_cease)

  for ((io, reg) <- io.customCSRs zip reg_custom) {
    io.wen := false
    io.wdata := wdata
    io.value := reg
  }

  io.rw.rdata := Mux1H(for ((k, v) <- read_mapping) yield decoded_addr(k) -> v)

  // cover access to register
  read_mapping.foreach( {case (k, v) => {
    when (!k(11,10).andR) {  // Cover points for RW CSR registers
      cover(io.rw.cmd.isOneOf(CSR.W, CSR.S, CSR.C) && io.rw.addr===k, "CSR_access_"+k.toString, "Cover Accessing Core CSR field")
    } .otherwise { // Cover points for RO CSR registers
      cover(io.rw.cmd===CSR.R && io.rw.addr===k, "CSR_access_"+k.toString, "Cover Accessing Core CSR field")
    }
  }})

  val set_fs_dirty = Wire(init = io.set_fs_dirty.getOrElse(false.B))
  if (coreParams.haveFSDirty) {
    when (set_fs_dirty) {
      assert(reg_mstatus.fs > 0)
      reg_mstatus.fs := 3
    }
  }

  io.fcsr_rm := reg_frm
  when (io.fcsr_flags.valid) {
    reg_fflags := reg_fflags | io.fcsr_flags.bits
    set_fs_dirty := true
  }

  val csr_wen = io.rw.cmd.isOneOf(CSR.S, CSR.C, CSR.W)

  if (usingLNIC) {
    /**
     * Assumuptions for dealing with msg lengths:
     *   - The first word of each message is the message length
     *   - The L-NIC module enforces the length on all RX messages
     *   - This module (CSRFile) enforces the length on all TX messages 
     */

    when (csr_wen) {
      when (decoded_addr(CSRs.lcurcontext)) {
        reg_lcurcontext.get := wdata
      }
      when (decoded_addr(CSRs.lcurpriority)) {
        reg_lcurpriority.get := wdata
      }
      when (decoded_addr(CSRs.lniccmd)) {
        insert_context := wdata(0).asBool
      }
      when (decoded_addr(CSRs.lidle)) {
        app_idle := wdata(0).asBool
      }
    }

    /**********************************/
    /* LNIC lmsgsrdy CSR update logic */
    /**********************************/
    // TODO(sibanez): for now, we just need lmsgsrdy to be >0 when there are words available and 0 otherwise.
    // Eventually, it may be nice to use lmsgsrdy to indicate the actual number of msgs available.
    reg_lmsgsrdy.get := (rxQueues.io.count > 0).asUInt
  }

  io.csrw_counter := Mux(coreParams.haveBasicCounters && csr_wen && (io.rw.addr.inRange(CSRs.mcycle, CSRs.mcycle + CSR.nCtr) || io.rw.addr.inRange(CSRs.mcycleh, CSRs.mcycleh + CSR.nCtr)), UIntToOH(io.rw.addr(log2Ceil(CSR.nCtr+nPerfCounters)-1, 0)), 0.U)
  when (csr_wen) {
    when (decoded_addr(CSRs.mstatus)) {
      val new_mstatus = new MStatus().fromBits(wdata)
      reg_mstatus.mie := new_mstatus.mie
      reg_mstatus.mpie := new_mstatus.mpie

      if (usingUser) {
        reg_mstatus.mprv := new_mstatus.mprv
        reg_mstatus.mpp := legalizePrivilege(new_mstatus.mpp)
        if (usingVM) {
          reg_mstatus.mxr := new_mstatus.mxr
          reg_mstatus.sum := new_mstatus.sum
          reg_mstatus.spp := new_mstatus.spp
          reg_mstatus.spie := new_mstatus.spie
          reg_mstatus.sie := new_mstatus.sie
          reg_mstatus.tw := new_mstatus.tw
          reg_mstatus.tvm := new_mstatus.tvm
          reg_mstatus.tsr := new_mstatus.tsr
        }
      }

      if (usingVM || usingFPU) reg_mstatus.fs := formFS(new_mstatus.fs)
      if (usingRoCC) reg_mstatus.xs := Fill(2, new_mstatus.xs.orR)
    }
    when (decoded_addr(CSRs.misa)) {
      val mask = UInt(isaStringToMask(isaMaskString), xLen)
      val f = wdata('f' - 'a')
      // suppress write if it would cause the next fetch to be misaligned
      when (!usingCompressed || !io.pc(1) || wdata('c' - 'a')) {
        if (coreParams.misaWritable)
          reg_misa := ~(~wdata | (!f << ('d' - 'a'))) & mask | reg_misa & ~mask
      }
    }
    when (decoded_addr(CSRs.mip)) {
      // MIP should be modified based on the value in reg_mip, not the value
      // in read_mip, since read_mip.seip is the OR of reg_mip.seip and
      // io.interrupts.seip.  We don't want the value on the PLIC line to
      // inadvertently be OR'd into read_mip.seip.
      val new_mip = readModifyWriteCSR(io.rw.cmd, reg_mip.asUInt, io.rw.wdata).asTypeOf(new MIP)
      if (usingVM) {
        reg_mip.ssip := new_mip.ssip
        reg_mip.stip := new_mip.stip
        reg_mip.seip := new_mip.seip
      }
    }
    when (decoded_addr(CSRs.mie))      { reg_mie := wdata & supported_interrupts }
    when (decoded_addr(CSRs.mepc))     { reg_mepc := formEPC(wdata) }
    when (decoded_addr(CSRs.mscratch)) { reg_mscratch := wdata }
    if (mtvecWritable)
      when (decoded_addr(CSRs.mtvec))  { reg_mtvec := wdata }
    when (decoded_addr(CSRs.mcause))   { reg_mcause := wdata & UInt((BigInt(1) << (xLen-1)) + (BigInt(1) << whichInterrupt.getWidth) - 1) }
    when (decoded_addr(CSRs.mtval))    { reg_mtval := wdata(vaddrBitsExtended-1,0) }

    for (((e, c), i) <- (reg_hpmevent zip reg_hpmcounter) zipWithIndex) {
      writeCounter(i + CSR.firstMHPC, c, wdata)
      when (decoded_addr(i + CSR.firstHPE)) { e := perfEventSets.maskEventSelector(wdata) }
    }
    if (coreParams.haveBasicCounters) {
      writeCounter(CSRs.mcycle, reg_cycle, wdata)
      writeCounter(CSRs.minstret, reg_instret, wdata)
    }

    if (usingFPU) {
      when (decoded_addr(CSRs.fflags)) { set_fs_dirty := true; reg_fflags := wdata }
      when (decoded_addr(CSRs.frm))    { set_fs_dirty := true; reg_frm := wdata }
      when (decoded_addr(CSRs.fcsr))   { set_fs_dirty := true; reg_fflags := wdata; reg_frm := wdata >> reg_fflags.getWidth }
    }
    if (usingDebug) {
      when (decoded_addr(CSRs.dcsr)) {
        val new_dcsr = new DCSR().fromBits(wdata)
        reg_dcsr.step := new_dcsr.step
        reg_dcsr.ebreakm := new_dcsr.ebreakm
        if (usingVM) reg_dcsr.ebreaks := new_dcsr.ebreaks
        if (usingUser) reg_dcsr.ebreaku := new_dcsr.ebreaku
        if (usingUser) reg_dcsr.prv := legalizePrivilege(new_dcsr.prv)
      }
      when (decoded_addr(CSRs.dpc))      { reg_dpc := formEPC(wdata) }
      when (decoded_addr(CSRs.dscratch)) { reg_dscratch := wdata }
    }
    if (usingVM) {
      when (decoded_addr(CSRs.sstatus)) {
        val new_sstatus = new MStatus().fromBits(wdata)
        reg_mstatus.sie := new_sstatus.sie
        reg_mstatus.spie := new_sstatus.spie
        reg_mstatus.spp := new_sstatus.spp
        reg_mstatus.mxr := new_sstatus.mxr
        reg_mstatus.sum := new_sstatus.sum
        reg_mstatus.fs := formFS(new_sstatus.fs)
        if (usingRoCC) reg_mstatus.xs := Fill(2, new_sstatus.xs.orR)
      }
      when (decoded_addr(CSRs.sip)) {
        val new_sip = new MIP().fromBits((read_mip & ~read_mideleg) | (wdata & read_mideleg))
        reg_mip.ssip := new_sip.ssip
      }
      when (decoded_addr(CSRs.satp)) {
        val new_satp = new PTBR().fromBits(wdata)
        val valid_modes = 0 +: (minPgLevels to pgLevels).map(new_satp.pgLevelsToMode(_))
        when (new_satp.mode.isOneOf(valid_modes.map(_.U))) {
          reg_satp.mode := new_satp.mode & valid_modes.reduce(_|_)
          reg_satp.ppn := new_satp.ppn(ppnBits-1,0)
          if (asIdBits > 0) reg_satp.asid := new_satp.asid(asIdBits-1,0)
        }
      }
      when (decoded_addr(CSRs.sie))      { reg_mie := (reg_mie & ~read_mideleg) | (wdata & read_mideleg) }
      when (decoded_addr(CSRs.sscratch)) { reg_sscratch := wdata }
      when (decoded_addr(CSRs.sepc))     { reg_sepc := formEPC(wdata) }
      when (decoded_addr(CSRs.stvec))    { reg_stvec := wdata }
      when (decoded_addr(CSRs.scause))   { reg_scause := wdata & UInt((BigInt(1) << (xLen-1)) + 31) /* only implement 5 LSBs and MSB */ }
      when (decoded_addr(CSRs.stval))    { reg_stval := wdata(vaddrBitsExtended-1,0) }
      when (decoded_addr(CSRs.mideleg))  { reg_mideleg := wdata }
      when (decoded_addr(CSRs.medeleg))  { reg_medeleg := wdata }
      when (decoded_addr(CSRs.scounteren)) { reg_scounteren := wdata }
    }
    if (usingUser) {
      when (decoded_addr(CSRs.mcounteren)) { reg_mcounteren := wdata }
    }
    if (nBreakpoints > 0) {
      when (decoded_addr(CSRs.tselect)) { reg_tselect := wdata }

      for ((bp, i) <- reg_bp.zipWithIndex) {
        when (i === reg_tselect && (!bp.control.dmode || reg_debug)) {
          when (decoded_addr(CSRs.tdata2)) { bp.address := wdata }
          when (decoded_addr(CSRs.tdata1)) {
            bp.control := wdata.asTypeOf(bp.control)

            val prevChain = if (i == 0) false.B else reg_bp(i-1).control.chain
            val prevDMode = if (i == 0) false.B else reg_bp(i-1).control.dmode
            val nextChain = if (i >= nBreakpoints-1) true.B else reg_bp(i+1).control.chain
            val nextDMode = if (i >= nBreakpoints-1) true.B else reg_bp(i+1).control.dmode
            val newBPC = readModifyWriteCSR(io.rw.cmd, bp.control.asUInt, io.rw.wdata).asTypeOf(bp.control)
            val dMode = newBPC.dmode && reg_debug && (prevDMode || !prevChain)
            bp.control.dmode := dMode
            when (dMode || (newBPC.action > 1.U)) { bp.control.action := newBPC.action }.otherwise { bp.control.action := 0.U }
            bp.control.chain := newBPC.chain && !(prevChain || nextChain) && (dMode || !nextDMode)
          }
        }
      }
    }
    if (reg_pmp.nonEmpty) for (((pmp, next), i) <- (reg_pmp zip (reg_pmp.tail :+ reg_pmp.last)) zipWithIndex) {
      require(xLen % pmp.cfg.getWidth == 0)
      when (decoded_addr(CSRs.pmpcfg0 + pmpCfgIndex(i)) && !pmp.cfgLocked) {
        val newCfg = new PMPConfig().fromBits(wdata >> ((i * pmp.cfg.getWidth) % xLen))
        pmp.cfg := newCfg
        // disallow unreadable but writable PMPs
        pmp.cfg.w := newCfg.w && newCfg.r
        // can't select a=NA4 with coarse-grained PMPs
        if (pmpGranularity.log2 > PMP.lgAlign)
          pmp.cfg.a := Cat(newCfg.a(1), newCfg.a.orR)
      }
      when (decoded_addr(CSRs.pmpaddr0 + i) && !pmp.addrLocked(next)) {
        pmp.addr := wdata
      }
    }
    for ((io, csr, reg) <- (io.customCSRs, customCSRs, reg_custom).zipped) {
      val mask = csr.mask.U(xLen.W)
      when (decoded_addr(csr.id)) {
        reg := (wdata & mask) | (reg & ~mask)
        io.wen := true
      }
    }
    if (usingVector) {
      when (decoded_addr(CSRs.vstart)) { reg_vstart.get := wdata }
    }
  }

  io.vector.map { vio =>
    when (vio.set_vconfig.valid) {
      assert(vio.set_vconfig.bits.vl <= vio.set_vconfig.bits.vtype.vlMax)
      reg_vconfig.get := vio.set_vconfig.bits
    }
    when (vio.set_vstart.valid) {
      reg_vstart.get := vio.set_vstart.bits
    }
    vio.vstart := reg_vstart.get
    vio.vconfig := reg_vconfig.get

    when (reset.toBool) {
      reg_vconfig.get.vtype := 0.U.asTypeOf(new VType)
      reg_vconfig.get.vtype.vill := true
    }
  }

  reg_satp.asid := 0
  if (nBreakpoints <= 1) reg_tselect := 0
  for (bpc <- reg_bp map {_.control}) {
    bpc.ttype := bpc.tType
    bpc.maskmax := bpc.maskMax
    bpc.reserved := 0
    bpc.zero := 0
    bpc.h := false
    if (!usingVM) bpc.s := false
    if (!usingUser) bpc.u := false
    if (!usingVM && !usingUser) bpc.m := true
    when (reset) {
      bpc.action := 0.U
      bpc.dmode := false
      bpc.chain := false
      bpc.r := false
      bpc.w := false
      bpc.x := false
    }
  }
  for (bp <- reg_bp drop nBreakpoints)
    bp := new BP().fromBits(0)
  for (pmp <- reg_pmp) {
    pmp.cfg.res := 0
    when (reset) { pmp.reset() }
  }

  for (((t, insn), i) <- (io.trace zip io.inst).zipWithIndex) {
    t.clock := clock
    t.reset := reset
    t.exception := io.retire >= i && exception
    t.valid := io.retire > i || t.exception
    t.insn := insn
    t.iaddr := io.pc
    t.priv := Cat(reg_debug, reg_mstatus.prv)
    t.cause := cause
    t.interrupt := cause(xLen-1)
    t.tval := io.tval
  }

  def chooseInterrupt(masksIn: Seq[UInt]): (Bool, UInt) = {
    val nonstandard = supported_interrupts.getWidth-1 to 12 by -1
    // MEI, MSI, MTI, SEI, SSI, STI, UEI, USI, UTI
    val standard = Seq(11, 3, 7, 9, 1, 5, 8, 0, 4)
    val priority = nonstandard ++ standard
    val masks = masksIn.reverse
    val any = masks.flatMap(m => priority.filter(_ < m.getWidth).map(i => m(i))).reduce(_||_)
    val which = PriorityMux(masks.flatMap(m => priority.filter(_ < m.getWidth).map(i => (m(i), i.U))))
    (any, which)
  }

  def readModifyWriteCSR(cmd: UInt, rdata: UInt, wdata: UInt) = {
    (Mux(cmd(1), rdata, UInt(0)) | wdata) & ~Mux(cmd(1,0).andR, wdata, UInt(0))
  }

  def legalizePrivilege(priv: UInt): UInt =
    if (usingVM) Mux(priv === PRV.H, PRV.U, priv)
    else if (usingUser) Fill(2, priv(0))
    else PRV.M

  def trimPrivilege(priv: UInt): UInt =
    if (usingVM) priv
    else legalizePrivilege(priv)

  def writeCounter(lo: Int, ctr: WideCounter, wdata: UInt) = {
    if (xLen == 32) {
      val hi = lo + CSRs.mcycleh - CSRs.mcycle
      when (decoded_addr(lo)) { ctr := Cat(ctr(ctr.getWidth-1, 32), wdata) }
      when (decoded_addr(hi)) { ctr := Cat(wdata(ctr.getWidth-33, 0), ctr(31, 0)) }
    } else {
      when (decoded_addr(lo)) { ctr := wdata(ctr.getWidth-1, 0) }
    }
  }
  def formEPC(x: UInt) = ~(~x | (if (usingCompressed) 1.U else 3.U))
  def readEPC(x: UInt) = ~(~x | Mux(reg_misa('c' - 'a'), 1.U, 3.U))
  def formTVec(x: UInt) = x andNot Mux(x(0), ((((BigInt(1) << mtvecInterruptAlign) - 1) << mtvecBaseAlign) | 2).U, 2)
  def isaStringToMask(s: String) = s.map(x => 1 << (x - 'A')).foldLeft(0)(_|_)
  def formFS(fs: UInt) = if (coreParams.haveFSDirty) fs else Fill(2, fs.orR)
}<|MERGE_RESOLUTION|>--- conflicted
+++ resolved
@@ -230,7 +230,7 @@
   val csrw_counter = UInt(OUTPUT, CSR.nCtr)
   val inst = Vec(retireWidth, UInt(width = iLen)).asInput
   val trace = Vec(retireWidth, new TracedInstruction).asOutput
-<<<<<<< HEAD
+
   val net = if (usingLNIC) Some(new CoreLNICIO()) else None
   // RegFile tells CSRFile when to enq data into txQueue
   val tx = if (usingLNIC) Some(new CSRTxCmd) else None
@@ -238,7 +238,6 @@
   val rx = if (usingLNIC) Some(new CSRRxCmd) else None
   // RocketCore control logic indicates when to undo rx cmds (up to 2 words)
   val rx_undo = if (usingLNIC) Some(Flipped(Valid(UInt(width = 2)))) else None
-=======
 
   val vector = usingVector.option(new Bundle {
     val vconfig = new VConfig().asOutput
@@ -291,7 +290,6 @@
     val isZero = vill || useZero
     Mux(!isZero && atLeastVLMax, vlMax, 0.U) | Mux(!isZero && !atLeastVLMax, avl_lsbs, 0.U)
   }
->>>>>>> 4f0cdea8
 }
 
 @chiselName
