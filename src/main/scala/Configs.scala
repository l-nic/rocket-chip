// See LICENSE for license details.

package rocketchip

import Chisel._
import junctions._
import uncore._
import rocket._
import rocket.Util._
import zscale._
import scala.math.max
import DefaultTestSuites._

class DefaultConfig extends ChiselConfig (
  topDefinitions = { (pname,site,here) => 
    type PF = PartialFunction[Any,Any]
    def findBy(sname:Any):Any = here[PF](site[Any](sname))(pname)
    def genCsrAddrMap: AddrMap = {
      val csrSize = (1 << 12) * (site(XLen) / 8)
      val csrs = (0 until site(NTiles)).map{ i => 
        AddrMapEntry(s"csr$i", None, MemSize(csrSize, AddrMapConsts.RW))
      }
      val scrSize = site(HtifKey).nSCR * (site(XLen) / 8)
      val scr = AddrMapEntry("scr", None, MemSize(scrSize, AddrMapConsts.RW))
      new AddrMap(csrs :+ scr)
    }
    pname match {
      case UseZscale => false
      case HtifKey => HtifParameters(
                       width = Dump("HTIF_WIDTH", 16),
                       nSCR = 64,
                       offsetBits = site(CacheBlockOffsetBits),
                       nCores = site(NTiles))
      //Memory Parameters
      case PAddrBits => 32
      case PgIdxBits => 12
      case PgLevels => if (site(XLen) == 64) 3 /* Sv39 */ else 2 /* Sv32 */
      case PgLevelBits => site(PgIdxBits) - log2Up(site(XLen)/8)
      case VPNBits => site(PgLevels) * site(PgLevelBits)
      case PPNBits => site(PAddrBits) - site(PgIdxBits)
      case VAddrBits => site(VPNBits) + site(PgIdxBits)
      case ASIdBits => 7
      case MIFTagBits => Dump("MEM_TAG_BITS",
                          log2Up(site(NAcquireTransactors)+2) +
                          log2Up(site(NBanksPerMemoryChannel)) +
                          log2Up(site(NMemoryChannels)))
      case MIFDataBits => Dump("MEM_DATA_BITS", 128)
      case MIFAddrBits => Dump("MEM_ADDR_BITS", site(PAddrBits) - site(CacheBlockOffsetBits))
<<<<<<< HEAD
      case MIFDataBeats => site(CacheBlockBytes) * 8 / site(MIFDataBits)
      case NASTIDataBits => site(MIFDataBits)
      case NASTIAddrBits => site(PAddrBits)
      case NASTIIdBits => site(MIFTagBits)
=======
      case MIFDataBeats => site(TLKey("L2toMC")).dataBits/site(MIFDataBits)
      case NastiKey => NastiParameters(
                        dataBits = site(MIFDataBits),
                        addrBits = site(PAddrBits),
                        idBits = site(MIFTagBits))
>>>>>>> dd505288
      //Params used by all caches
      case NSets => findBy(CacheName)
      case NWays => findBy(CacheName)
      case RowBits => findBy(CacheName)
      case NTLBEntries => findBy(CacheName)
      case "L1I" => {
        case NSets => Knob("L1I_SETS") //64
        case NWays => Knob("L1I_WAYS") //4
        case RowBits => 4*site(CoreInstBits)
        case NTLBEntries => 8
      }:PF
      case "L1D" => {
        case NSets => Knob("L1D_SETS") //64
        case NWays => Knob("L1D_WAYS") //4
        case RowBits => 2*site(CoreDataBits)
        case NTLBEntries => 8
      }:PF
      case ECCCode => None
      case Replacer => () => new RandomReplacement(site(NWays))
      case AmoAluOperandBits => site(XLen)
      //L1InstCache
      case BtbKey => BtbParameters()
      //L1DataCache
      case WordBits => site(XLen)
      case StoreDataQueueDepth => 17
      case ReplayQueueDepth => 16
      case NMSHRs => Knob("L1D_MSHRS")
      case NIOMSHRs => 1
      case LRSCCycles => 32 
      //L2 Memory System Params
      case NAcquireTransactors => 7
      case L2StoreDataQueueDepth => 1
      case L2DirectoryRepresentation => new NullRepresentation(site(NTiles))
      case BuildL2CoherenceManager => (p: Parameters) =>
        Module(new L2BroadcastHub()(p.alterPartial({
          case InnerTLId => "L1toL2"
          case OuterTLId => "L2toMC" })))
      //Tile Constants
      case BuildTiles => {
        TestGeneration.addSuites(rv64i.map(_("p")))
        TestGeneration.addSuites((if(site(UseVM)) List("pt","v") else List("pt")).flatMap(env => rv64u.map(_(env))))
        TestGeneration.addSuites(if(site(NTiles) > 1) List(mtBmarks, bmarks) else List(bmarks))
        List.fill(site(NTiles)){ (r: Bool, p: Parameters) =>
          Module(new RocketTile(resetSignal = r)(p.alterPartial({case TLId => "L1toL2"})))
        }
      }
      case BuildRoCC => None
      case NDCachePorts => 2 + (if(site(BuildRoCC).isEmpty) 0 else 1) 
      case NPTWPorts => 2 + (if(site(BuildRoCC).isEmpty) 0 else 3)
      //Rocket Core Constants
      case FetchWidth => 1
      case RetireWidth => 1
      case UseVM => true
      case UsePerfCounters => true
      case FastLoadWord => true
      case FastLoadByte => false
      case FastMulDiv => true
      case XLen => 64
      case BuildFPU => {
        val env = if(site(UseVM)) List("p","pt","v") else List("p","pt")
        if(site(FDivSqrt)) TestGeneration.addSuites(env.map(rv64uf))
        else TestGeneration.addSuites(env.map(rv64ufNoDiv))
        Some((p: Parameters) => Module(new FPU()(p)))
      }
      case FDivSqrt => true
      case SFMALatency => 2
      case DFMALatency => 3
      case CoreInstBits => 32
      case CoreDataBits => site(XLen)
      case CoreDCacheReqTagBits => 7 + log2Up(here(NDCachePorts))
      case NCustomMRWCSRs => 0
      //Uncore Paramters
      case RTCPeriod => 100 // gives 10 MHz RTC assuming 1 GHz uncore clock
      case LNEndpoints => site(TLKey(site(TLId))).nManagers + site(TLKey(site(TLId))).nClients
      case LNHeaderBits => log2Ceil(site(TLKey(site(TLId))).nManagers) +
                             log2Up(site(TLKey(site(TLId))).nClients)
      case TLKey("L1toL2") => 
        TileLinkParameters(
          coherencePolicy = new MESICoherence(site(L2DirectoryRepresentation)),
          nManagers = site(NBanksPerMemoryChannel)*site(NMemoryChannels),
          nCachingClients = site(NTiles),
          nCachelessClients = site(NTiles) + 1,
          maxClientXacts = max(site(NMSHRs) + site(NIOMSHRs),
                                       if(site(BuildRoCC).isEmpty) 1 
                                         else site(RoCCMaxTaggedMemXacts)),
          maxClientsPerPort = if(site(BuildRoCC).isEmpty) 1 else 3,
          maxManagerXacts = site(NAcquireTransactors) + 2,
          addrBits = site(PAddrBits) - site(CacheBlockOffsetBits),
          dataBits = site(CacheBlockBytes)*8)()
      case TLKey("L2toMC") => 
        TileLinkParameters(
          coherencePolicy = new MEICoherence(new NullRepresentation(site(NBanksPerMemoryChannel))),
          nManagers = 1,
          nCachingClients = site(NBanksPerMemoryChannel),
          nCachelessClients = 0,
          maxClientXacts = 1,
          maxClientsPerPort = site(NAcquireTransactors) + 2,
          maxManagerXacts = 1,
          addrBits = site(PAddrBits) - site(CacheBlockOffsetBits),
          dataBits = site(CacheBlockBytes)*8)()
      case NTiles => Knob("NTILES")
      case NMemoryChannels => 1
      case NBanksPerMemoryChannel => Knob("NBANKS")
      case NOutstandingMemReqsPerChannel => site(NBanksPerMemoryChannel)*(site(NAcquireTransactors)+2)
      case BankIdLSB => 0
      case CacheBlockBytes => 64
      case CacheBlockOffsetBits => log2Up(here(CacheBlockBytes))
      case UseBackupMemoryPort => true
      case MMIOBase => BigInt(1 << 30) // 1 GB
      case ExternalIOStart => 2 * site(MMIOBase)
      case GlobalAddrMap => AddrMap(
        AddrMapEntry("mem", None, MemSize(site(MMIOBase), AddrMapConsts.RWX)),
        AddrMapEntry("conf", None, MemSubmap(site(ExternalIOStart) - site(MMIOBase), genCsrAddrMap)),
        AddrMapEntry("io", Some(site(ExternalIOStart)), MemSize(2 * site(MMIOBase), AddrMapConsts.RW)))
  }},
  knobValues = {
    case "NTILES" => 1
    case "NBANKS" => 1
    case "L1D_MSHRS" => 2
    case "L1D_SETS" => 64
    case "L1D_WAYS" => 4
    case "L1I_SETS" => 64
    case "L1I_WAYS" => 4
  }
)
class DefaultVLSIConfig extends DefaultConfig
class DefaultCPPConfig extends DefaultConfig

class With2Cores extends ChiselConfig(knobValues = { case "NTILES" => 2 })
class With4Cores extends ChiselConfig(knobValues = { case "NTILES" => 4 })
class With8Cores extends ChiselConfig(knobValues = { case "NTILES" => 8 })

class With2Banks extends ChiselConfig(knobValues = { case "NBANKS" => 2 })
class With4Banks extends ChiselConfig(knobValues = { case "NBANKS" => 4 })
class With8Banks extends ChiselConfig(knobValues = { case "NBANKS" => 8 })

class WithL2Cache extends ChiselConfig(
  (pname,site,here) => pname match {
    case "L2_CAPACITY_IN_KB" => Knob("L2_CAPACITY_IN_KB")
    case "L2Bank" => {
      case NSets => (((here[Int]("L2_CAPACITY_IN_KB")*1024) /
                        site(CacheBlockBytes)) /
                          site(NBanksPerMemoryChannel)*site(NMemoryChannels)) /
                            site(NWays)
      case NWays => Knob("L2_WAYS")
      case RowBits => site(TLKey(site(TLId))).dataBits
    }: PartialFunction[Any,Any] 
    case NAcquireTransactors => 2
    case NSecondaryMisses => 4
    case L2DirectoryRepresentation => new FullRepresentation(site(NTiles))
    case BuildL2CoherenceManager => (p: Parameters) =>
      Module(new L2HellaCacheBank()(p.alterPartial({
         case CacheName => "L2Bank"
         case InnerTLId => "L1toL2"
         case OuterTLId => "L2toMC"})))
  },
  knobValues = { case "L2_WAYS" => 8; case "L2_CAPACITY_IN_KB" => 2048 }
)

class WithL2Capacity2048 extends ChiselConfig(knobValues = { case "L2_CAPACITY_IN_KB" => 2048 })
class WithL2Capacity1024 extends ChiselConfig(knobValues = { case "L2_CAPACITY_IN_KB" => 1024 })
class WithL2Capacity512 extends ChiselConfig(knobValues = { case "L2_CAPACITY_IN_KB" => 512 })
class WithL2Capacity256 extends ChiselConfig(knobValues = { case "L2_CAPACITY_IN_KB" => 256 })
class WithL2Capacity128 extends ChiselConfig(knobValues = { case "L2_CAPACITY_IN_KB" => 128 })
class WithL2Capacity64 extends ChiselConfig(knobValues = { case "L2_CAPACITY_IN_KB" => 64 })

class DefaultL2Config extends ChiselConfig(new WithL2Cache ++ new DefaultConfig)
class DefaultL2VLSIConfig extends ChiselConfig(new WithL2Cache ++ new DefaultVLSIConfig)
class DefaultL2CPPConfig extends ChiselConfig(new WithL2Cache ++ new DefaultCPPConfig)
class DefaultL2FPGAConfig extends ChiselConfig(new WithL2Capacity64 ++ new WithL2Cache ++ new DefaultFPGAConfig)

class WithZscale extends ChiselConfig(
  (pname,site,here) => pname match {
    case BuildZscale => {
      TestGeneration.addSuites(List(rv32ui("p"), rv32um("p")))
      TestGeneration.addSuites(List(zscaleBmarks))
      (r: Bool, p: Parameters) => Module(new Zscale(r)(p.alterPartial({case TLId => "L1toL2"})))
    }
    case UseZscale => true
    case BootROMCapacity => Dump("BOOT_CAPACITY", 16*1024)
    case DRAMCapacity => Dump("DRAM_CAPACITY", 64*1024*1024)
  }
)

class ZscaleConfig extends ChiselConfig(new WithZscale ++ new DefaultConfig)

class FPGAConfig extends ChiselConfig (
  (pname,site,here) => pname match {
    case NAcquireTransactors => 4
    case UseBackupMemoryPort => false
  }
)

class DefaultFPGAConfig extends ChiselConfig(new FPGAConfig ++ new DefaultConfig)

class SmallConfig extends ChiselConfig (
    topDefinitions = { (pname,site,here) => pname match {
      case BuildFPU => None
      case FastMulDiv => false
      case NTLBEntries => 4
      case BtbKey => BtbParameters(nEntries = 8)
    }},
  knobValues = {
    case "L1D_SETS" => 64
    case "L1D_WAYS" => 1
    case "L1I_SETS" => 64
    case "L1I_WAYS" => 1
  }
)

class DefaultFPGASmallConfig extends ChiselConfig(new SmallConfig ++ new DefaultFPGAConfig)

class ExampleSmallConfig extends ChiselConfig(new SmallConfig ++ new DefaultConfig)

class MultibankConfig extends ChiselConfig(new With2Banks ++ new DefaultConfig)
class MultibankL2Config extends ChiselConfig(
  new With2Banks ++ new WithL2Cache ++ new DefaultConfig)<|MERGE_RESOLUTION|>--- conflicted
+++ resolved
@@ -46,18 +46,11 @@
                           log2Up(site(NMemoryChannels)))
       case MIFDataBits => Dump("MEM_DATA_BITS", 128)
       case MIFAddrBits => Dump("MEM_ADDR_BITS", site(PAddrBits) - site(CacheBlockOffsetBits))
-<<<<<<< HEAD
       case MIFDataBeats => site(CacheBlockBytes) * 8 / site(MIFDataBits)
-      case NASTIDataBits => site(MIFDataBits)
-      case NASTIAddrBits => site(PAddrBits)
-      case NASTIIdBits => site(MIFTagBits)
-=======
-      case MIFDataBeats => site(TLKey("L2toMC")).dataBits/site(MIFDataBits)
       case NastiKey => NastiParameters(
                         dataBits = site(MIFDataBits),
                         addrBits = site(PAddrBits),
                         idBits = site(MIFTagBits))
->>>>>>> dd505288
       //Params used by all caches
       case NSets => findBy(CacheName)
       case NWays => findBy(CacheName)
@@ -158,6 +151,7 @@
           maxManagerXacts = 1,
           addrBits = site(PAddrBits) - site(CacheBlockOffsetBits),
           dataBits = site(CacheBlockBytes)*8)()
+      case TLKey("Outermost") => site(TLKey("L2toMC"))
       case NTiles => Knob("NTILES")
       case NMemoryChannels => 1
       case NBanksPerMemoryChannel => Knob("NBANKS")
