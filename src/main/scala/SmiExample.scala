--- conflicted
+++ resolved
@@ -30,17 +30,10 @@
   io.smi.resp.valid := resp_valid
 
   // Whatever you want to do in SMI
-<<<<<<< HEAD
-  val mem = Reg(Vec(1024, UInt(width = 64)))
-  when (reset) {
-    mem(0) := UInt(0)
-  }
-=======
   val enabled = Reg(init = Bool(false))
   val period  = Reg(UInt(width = 64))
   val duty    = Reg(UInt(width = 64))
 
->>>>>>> da111162
   when (io.smi.req.fire() && io.smi.req.bits.rw) {
     when (io.smi.req.bits.addr === UInt(0)) {
       enabled := io.smi.req.bits.data
